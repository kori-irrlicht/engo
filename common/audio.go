//+build !android,!windows
package common

import (
	"io"
	"log"

	"engo.io/audio"
	"engo.io/ecs"
)

const (
	defaultHeightModifier float32 = 1
)

var MasterVolume float64 = 1

// ReadSeekCloser is an io.ReadSeeker and io.Closer.
type ReadSeekCloser interface {
	io.ReadSeeker
	io.Closer
}

// AudioComponent is a Component which is used by the AudioSystem
type AudioComponent struct {
	File       string
	Repeat     bool
	Background bool
	player     *audio.Player
	RawVolume  float64
}

func (ac *AudioComponent) SetVolume(volume float64) {
	ac.RawVolume = volume
	ac.player.SetVolume(volume * MasterVolume)
}

type audioEntity struct {
	*ecs.BasicEntity
	*AudioComponent
	*SpaceComponent
}

// AudioSystem is a System that allows for sound effects and / or music
type AudioSystem struct {
	entities       []audioEntity
	HeightModifier float32

	cachedVolume float64
}

var audioSystemPreloaded bool

// AudioSystemPreload has to be called before preloading any `.wav` files
func AudioSystemPreload() {
	if err := audio.Preload(); err != nil {
		log.Println("Error initializing AudioSystem:", err)
		return
	}
	audioSystemPreloaded = true
}

// Add adds a new entity to the AudioSystem. AudioComponent is always required, and the SpaceComponent is
// required as soon as AudioComponent.Background is false. (So if it's not a background noise, we want to know
// where it's originated from)
func (a *AudioSystem) Add(basic *ecs.BasicEntity, audio *AudioComponent, space *SpaceComponent) {
	a.entities = append(a.entities, audioEntity{basic, audio, space})
}

func (a *AudioSystem) Remove(basic ecs.BasicEntity) {
	delete := -1
	for index, e := range a.entities {
		if e.BasicEntity.ID() == basic.ID() {
			delete = index
			break
		}
	}
	if delete >= 0 {
		a.entities = append(a.entities[:delete], a.entities[delete+1:]...)
	}
<<<<<<< HEAD
=======
}

func (a *AudioSystem) New(w *ecs.World) {
	a.cachedVolume = MasterVolume

	if a.HeightModifier == 0 {
		a.HeightModifier = defaultHeightModifier
	}

	if !audioSystemPreloaded {
		AudioSystemPreload()
	}

	var cam *CameraSystem
	for _, system := range w.Systems() {
		switch sys := system.(type) {
		case *CameraSystem:
			cam = sys
		}
	}

	if cam == nil {
		log.Println("[ERROR] CameraSystem not found - have you added the `RenderSystem` before the `AudioSystem`?")
		return
	}

	// TODO: does this break by any chance, if we use multiple scenes? (w/o recreating world)
	engo.Mailbox.Listen("CameraMessage", func(msg engo.Message) {
		_, ok := msg.(CameraMessage)
		if !ok {
			return
		}

		// Hopefully not that much of an issue, when we receive it before the CameraSystem does
		// TODO: but it is when the CameraMessage is not Incremental (i.e. the changes are big)
		al.SetListenerPosition(al.Vector{cam.X() / engo.GameWidth(), cam.Y() / engo.GameHeight(), cam.Z() * a.HeightModifier})
	})
}

func (a *AudioSystem) Update(dt float32) {
	for _, e := range a.entities {
		if e.AudioComponent.player == nil {
			playerRes, err := engo.Files.Resource(e.AudioComponent.File)
			if err != nil {
				log.Println("[ERROR] [AudioSystem]:", err)
				continue // with other entities
			}

			player, ok := playerRes.(AudioResource)
			if !ok {
				log.Println("[ERROR] [AudioSystem]: Loaded audio file is not of type `AudioResource`:", e.AudioComponent.File)
				continue // with other entities
			}

			e.AudioComponent.player = player.Player
		}

		if MasterVolume != a.cachedVolume {
			e.AudioComponent.SetVolume(e.AudioComponent.RawVolume)
		}

		if e.AudioComponent.player.State() != Playing {
			if e.AudioComponent.player.State() == Stopped {
				if !e.AudioComponent.Repeat {
					al.RewindSources(e.AudioComponent.player.source)
					al.StopSources(e.AudioComponent.player.source)
					// Remove it from this system, defer because we want to be sure it doesn't interfere with
					// looping over a.entities
					defer a.Remove(*e.BasicEntity)
					continue
				}
			}

			// Prepares if the track hasn't been buffered before.
			if err := e.AudioComponent.player.prepare(e.AudioComponent.Background, 0, false); err != nil {
				log.Println("Error initializing AudioComponent:", err)
				continue
			}

			al.PlaySources(e.AudioComponent.player.source)

			if !e.AudioComponent.Background {
				e.AudioComponent.player.source.SetPosition(al.Vector{
					(e.SpaceComponent.Position.X + e.SpaceComponent.Width/2) / engo.GameWidth(),
					(e.SpaceComponent.Position.Y + e.SpaceComponent.Height/2) / engo.GameHeight(),
					0,
				})
			}
		}
	}
>>>>>>> bd894f98
}<|MERGE_RESOLUTION|>--- conflicted
+++ resolved
@@ -1,4 +1,5 @@
 //+build !android,!windows
+
 package common
 
 import (
@@ -7,6 +8,8 @@
 
 	"engo.io/audio"
 	"engo.io/ecs"
+	"engo.io/engo"
+	"golang.org/x/mobile/exp/audio/al"
 )
 
 const (
@@ -78,8 +81,6 @@
 	if delete >= 0 {
 		a.entities = append(a.entities[:delete], a.entities[delete+1:]...)
 	}
-<<<<<<< HEAD
-=======
 }
 
 func (a *AudioSystem) New(w *ecs.World) {
@@ -170,5 +171,4 @@
 			}
 		}
 	}
->>>>>>> bd894f98
 }