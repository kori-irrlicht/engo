--- conflicted
+++ resolved
@@ -90,13 +90,6 @@
 // AddSystem adds a new System to the World, and then sorts them based on Priority
 func (w *World) AddSystem(system System) {
 	// Special checks for LinearSystem
-<<<<<<< HEAD
-	if linSys, ok := (system).(basicSystemSetter); ok {
-		if basic, ok := (system).(LinearSystemFunctions); ok {
-			linSys.setLinearSystemFunctions(basic)
-		} else {
-			log.Println("Warning: Linear System", system.Type(), "does not implement ecs.BasicSystem")
-=======
 	if linSys, ok := (system).(linearSystemSetter); ok {
 		var pre LinearSystemPre
 		var post LinearSystemPost
@@ -113,7 +106,6 @@
 			linSys.setLinearSystemFunctions(pre, update, post)
 		} else {
 			log.Println("Warning: Linear System", system.Type(), "does not implement ecs.LinearSystemUpdate")
->>>>>>> fdfc1e7c
 		}
 	}
 
