--- conflicted
+++ resolved
@@ -4,15 +4,12 @@
 	"github.com/luxengine/math"
 )
 
-<<<<<<< HEAD
 type AABB struct {
 	Min, Max Point
 }
 
-=======
 // Point describes a coordinate on a 2 dimensional euclidean space
 // it can also be thought of as a 2 dimensional vector from the origin
->>>>>>> fdd732c6
 type Point struct {
 	X, Y float32
 }
