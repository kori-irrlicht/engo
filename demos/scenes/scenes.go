--- conflicted
+++ resolved
@@ -131,11 +131,6 @@
 }
 
 func (*ScaleSystem) Type() string { return "ScaleSystem" }
-<<<<<<< HEAD
-func (*ScaleSystem) Pre()         {}
-func (*ScaleSystem) Post()        {}
-=======
->>>>>>> fdfc1e7c
 
 func (s *ScaleSystem) New(*ecs.World) {}
 
