--- conflicted
+++ resolved
@@ -103,11 +103,6 @@
 }
 
 func (*SpeedSystem) Type() string { return "SpeedSystem" }
-<<<<<<< HEAD
-func (*SpeedSystem) Pre()         {}
-func (*SpeedSystem) Post()        {}
-=======
->>>>>>> fdfc1e7c
 
 func (ms *SpeedSystem) New(*ecs.World) {
 	engi.Mailbox.Listen("CollisionMessage", func(message engi.Message) {
@@ -151,11 +146,6 @@
 func (bs *BallSystem) New(*ecs.World) {}
 
 func (*BallSystem) Type() string { return "BallSystem" }
-<<<<<<< HEAD
-func (*BallSystem) Pre()         {}
-func (*BallSystem) Post()        {}
-=======
->>>>>>> fdfc1e7c
 
 func (bs *BallSystem) UpdateEntity(entity *ecs.Entity, dt float32) {
 	var space *engi.SpaceComponent
@@ -198,17 +188,9 @@
 }
 
 func (*ControlSystem) Type() string { return "ControlSystem" }
-<<<<<<< HEAD
-func (*ControlSystem) Pre()         {}
-func (*ControlSystem) Post()        {}
 
 func (c *ControlSystem) New(*ecs.World) {}
 
-=======
-
-func (c *ControlSystem) New(*ecs.World) {}
-
->>>>>>> fdfc1e7c
 func (c *ControlSystem) UpdateEntity(entity *ecs.Entity, dt float32) {
 	//Check scheme
 	// -Move entity based on that
@@ -254,11 +236,6 @@
 }
 
 func (*ScoreSystem) Type() string { return "ScoreSystem" }
-<<<<<<< HEAD
-func (*ScoreSystem) Pre()         {}
-func (*ScoreSystem) Post()        {}
-=======
->>>>>>> fdfc1e7c
 
 func (sc *ScoreSystem) New(*ecs.World) {
 	sc.upToDate = true
