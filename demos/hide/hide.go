--- conflicted
+++ resolved
@@ -54,11 +54,6 @@
 }
 
 func (*HideSystem) Type() string { return "HideSystem" }
-<<<<<<< HEAD
-func (*HideSystem) Pre()         {}
-func (*HideSystem) Post()        {}
-=======
->>>>>>> fdfc1e7c
 
 func (s *HideSystem) New(*ecs.World) {}
 
