package engi

import (
	"github.com/paked/engi/ecs"
)

// MouseComponent is the location for the MouseSystem to store its results;
// to be used / viewed by other Systems
type MouseComponent struct {
	// Clicked is true whenever the Mouse was clicked over
	// the entity space in this frame
	Clicked bool
	// Released is true whenever the left mouse button is released over the
	// entity space in this frame
	Released bool
	// Hovered is true whenever the Mouse is hovering
	// the entity space in this frame. This does not necessarily imply that
	// the mouse button was pressed down in your entity space.
	Hovered bool
	// Dragged is true whenever the entity space was clicked,
	// and then the mouse started moving (while holding)
	Dragged bool
	// RightClicked is true whenever the entity space was right-clicked
	// in this frame
	RightClicked bool
	// RightReleased is true whenever the right mouse button is released over
	// the entity space in this frame. This does not necessarily imply that
	// the mouse button was pressed down in your entity space.
	RightReleased bool
	// Enter is true whenever the Mouse entered the entity space in that frame,
	// but wasn't in that space during the previous frame
	Enter bool
	// Leave is true whenever the Mouse was in the space on the previous frame,
	// but now isn't
	Leave bool
	// Position of the mouse at any moment this is generally used
	// in conjunction with Track = true
	MouseX float32
	MouseY float32
	// Set manually this to true and your mouse component will track the mouse
	// and your entity will always be able to receive an updated mouse
	// component even if its space is not under the mouse cursor
	// WARNING: you MUST know why you want to use this because it will
	// have serious performance impacts if you have many entities with
	// a MouseComponent in tracking mode.
	// This is ideally used for a really small number of entities
	// that must really be aware of the mouse details event when the
	// mouse is not hovering them
	Track bool
	// Modifier is used to store the eventual modifiers that were pressed during
	// the same time the different click events occurred
	Modifier Modifier
}

// Type returns the string representation of the MouseComponent type
func (*MouseComponent) Type() string {
	return "MouseComponent"
}

// MouseSystem listens for mouse events, and changes value for MouseComponent accordingly
type MouseSystem struct {
	ecs.LinearSystem

	mouseX    float32
	mouseY    float32
	mouseDown bool
}

// Type returns the string representation of the MouseSystem type
func (*MouseSystem) Type() string { return "MouseSystem" }

// New initializes the MouseSystem
func (m *MouseSystem) New(*ecs.World) {}

// Priority returns a priority of 10 (higher than most) to ensure that this System runs before all others
func (m *MouseSystem) Priority() int {
	return 10
}

// Pre is called before all Update calls, and is used to compute internal values
func (m *MouseSystem) Pre() {
	// Translate Mouse.X and Mouse.Y into "game coordinates"
	m.mouseX = Mouse.X*cam.z*(gameWidth/windowWidth) + cam.x - (gameWidth/2)*cam.z
	m.mouseY = Mouse.Y*cam.z*(gameHeight/windowHeight) + cam.y - (gameHeight/2)*cam.z
}

<<<<<<< HEAD
// Post is called after all Update calls, and is used to compute internal values
// NOTE: we do not reset modifiers here because we always set them to meaningful
// values when a mouse event is propagated to the mouse components
func (m *MouseSystem) Post() {
	// reset mouse.Action value to something meaningless to avoid
	// catching the same "signal" twice
	Mouse.Action = NEUTRAL
}

// EUpdate sets the MouseComponent values for each Entity
func (m *MouseSystem) UpdateEntity(entity *ecs.Entity, dt float32) {
=======
// Update sets the MouseComponent values for each Entity
func (m *MouseSystem) Update(entity *ecs.Entity, dt float32) {
	mx := m.mouseX
	my := m.mouseY

>>>>>>> 1bb28780
	var (
		mc     *MouseComponent
		space  *SpaceComponent
		render *RenderComponent
		ok     bool
	)

	// We need MouseComponent to save our findings
	if mc, ok = entity.ComponentFast(mc).(*MouseComponent); !ok {
		return
	}

	// Reset all values except these
	*mc = MouseComponent{
		Track:   mc.Track,
		Hovered: mc.Hovered,
	}

	if mc.Track {
		// track mouse position so that systems that need to stay on the mouse
		// position can do it (think an RTS when placing a new building and
		// you get a ghost building following your mouse until you click to
		// place it somewhere in your world.
		mc.MouseX = mx
		mc.MouseY = my
	}

	// We need SpaceComponent for the location
	if space, ok = entity.ComponentFast(space).(*SpaceComponent); !ok {
		return
	}

	// We need RenderComponent for the Priority
	if render, ok = entity.ComponentFast(render).(*RenderComponent); !ok {
		return
	}

	// Special case: HUD
	if render.priority >= HUDGround {
		mx = Mouse.X
		my = Mouse.Y
	}

	// if the Mouse component is a tracker we always update it
	// Check if the X-value is within range
	// and if the Y-value is within range
	if mc.Track || mx > space.Position.X && mx < (space.Position.X+space.Width) &&
		my > space.Position.Y && my < (space.Position.Y+space.Height) {

		mc.Enter = !mc.Hovered
		mc.Hovered = true
		mc.Released = false

		if !mc.Track {
			// If we're tracking, we've already set these
			mc.MouseX = mx
			mc.MouseY = my
		}

		// propagate the modifiers to the mouse component so that game
		// implementers can take different decisions based on those
		mc.Modifier = Mouse.Modifer

		switch Mouse.Action {
		case PRESS:
			switch Mouse.Button {
			case MouseButtonLeft:
				mc.Clicked = true
			case MouseButtonRight:
				mc.RightClicked = true
			}
			m.mouseDown = true
		case RELEASE:
			switch Mouse.Button {
			case MouseButtonLeft:
				mc.Released = true
			case MouseButtonRight:
				mc.RightReleased = true
			}
			// dragging stops as soon as one of the currently pressed buttons
			// is released
			mc.Dragged = false
			// mouseDown goes false as soon as one of the pressed buttons is
			// released. Effectively ending any dragging
			m.mouseDown = false
		case MOVE:
			if m.mouseDown {
				mc.Dragged = true
			}
		}
	} else {
		if mc.Hovered {
			mc.Leave = true
			// propagate the modifiers to the mouse component so that game
			// implementers can take different decisions based on those
			mc.Modifier = Mouse.Modifer
		}
		mc.Hovered = false
	}
}<|MERGE_RESOLUTION|>--- conflicted
+++ resolved
@@ -84,7 +84,6 @@
 	m.mouseY = Mouse.Y*cam.z*(gameHeight/windowHeight) + cam.y - (gameHeight/2)*cam.z
 }
 
-<<<<<<< HEAD
 // Post is called after all Update calls, and is used to compute internal values
 // NOTE: we do not reset modifiers here because we always set them to meaningful
 // values when a mouse event is propagated to the mouse components
@@ -94,15 +93,11 @@
 	Mouse.Action = NEUTRAL
 }
 
-// EUpdate sets the MouseComponent values for each Entity
+// UpdateEntity sets the MouseComponent values for each Entity
 func (m *MouseSystem) UpdateEntity(entity *ecs.Entity, dt float32) {
-=======
-// Update sets the MouseComponent values for each Entity
-func (m *MouseSystem) Update(entity *ecs.Entity, dt float32) {
 	mx := m.mouseX
 	my := m.mouseY
 
->>>>>>> 1bb28780
 	var (
 		mc     *MouseComponent
 		space  *SpaceComponent
@@ -162,10 +157,6 @@
 			mc.MouseY = my
 		}
 
-		// propagate the modifiers to the mouse component so that game
-		// implementers can take different decisions based on those
-		mc.Modifier = Mouse.Modifer
-
 		switch Mouse.Action {
 		case PRESS:
 			switch Mouse.Button {
@@ -196,10 +187,11 @@
 	} else {
 		if mc.Hovered {
 			mc.Leave = true
-			// propagate the modifiers to the mouse component so that game
-			// implementers can take different decisions based on those
-			mc.Modifier = Mouse.Modifer
 		}
 		mc.Hovered = false
 	}
+
+	// propagate the modifiers to the mouse component so that game
+	// implementers can take different decisions based on those
+	mc.Modifier = Mouse.Modifer
 }